--- conflicted
+++ resolved
@@ -1,6 +1,2 @@
-<<<<<<< HEAD
-from . import tokenizer, dataset, datamodule, preprocess
-=======
 from . import tokenizer, dataset, datamodule
-from .datamodule import DOECDataModule
->>>>>>> e85f155e
+from .datamodule import DOECDataModule