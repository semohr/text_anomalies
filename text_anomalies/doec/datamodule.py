import pathlib
import os
from typing import Optional
import pandas as pd
from torch.utils.data import DataLoader, random_split
from pytorch_lightning import LightningDataModule
from transformers import PreTrainedTokenizerFast
<<<<<<< HEAD
=======

>>>>>>> e85f155e

from .tokenizer import create_and_train_tokenizer
from .preprocess import preprocess_data
from .dataset import DOECDataset
from .preprocess import preprocess_data


class DOECDataModule(LightningDataModule):
    """
    Data module for the DOEC dataset
    """

    def __init__(
        self,
        data_dir: str,
    ):
        """
        Parameters
        ----------
        data_dir : str
            Path to the data directory containing the raw or processed DOEC dataset.
            If put in the default location, this should be `../../data/doec`.
        """
        super().__init__()
        self.data_dir = pathlib.Path(data_dir)
        self.data_dir_raw = pathlib.Path(data_dir) / "raw"

    def prepare_data(self):
        """
        Prepare the data for training.
        """
        # Check if "sgml-corpus" folder exists and
        # if any *.sgml files are present
        if (
            not os.path.exists(self.data_dir_raw / "sgml-corpus")
            or len(list((self.data_dir_raw / "sgml-corpus").glob("*.sgml"))) == 0
        ):
            raise FileNotFoundError(
                "The DOEC dataset is not present in the data directory. Please download it (http://hdl.handle.net/20.500.12024/2488) and place it in the data directory."
            )

        # Check if "doec.parquet" file exists
        if not os.path.exists(self.data_dir / "doec.parquet"):
            # Create parquet file
<<<<<<< HEAD
            data = preprocess_data(self.data_dir_raw)
=======
            data = preprocess_data(self.data_dir_raw / "sgml-corpus")
>>>>>>> e85f155e
            data.to_parquet(self.data_dir / "doec.parquet")

        # Check if tokenizer is present
        if not os.path.exists(self.data_dir / "tokenizer") or not os.path.exists(
            self.data_dir / "tokenizer" / "tokenizer.json"
        ):
            # Create tokenizer
            data = pd.read_parquet(self.data_dir / "doec.parquet")
            tokenizer = create_and_train_tokenizer(iter(data.text))
            tokenizer.save_pretrained(self.data_dir / "tokenizer")

    def setup(self, stage: Optional[str] = None):
        """
        Split the data into train, validation and test sets.
        """
        # Load data, tokenizer and create dataset
        self.data = pd.read_parquet(self.data_dir / "doec.parquet")
        self.tokenizer = PreTrainedTokenizerFast.from_pretrained(
            self.data_dir / "tokenizer"
        )

        self.dataset = DOECDataset(
            self.data,
            self.tokenizer,
        )
        # Split dataset
        split = [0.8, 0.18, 0.02]
<<<<<<< HEAD
        self.train_ds, self.val_ds, self.test_ds = self.dataset.split(split)
=======
        self.train_ds, self.val_ds, self.test_ds = random_split(self.dataset, split)
>>>>>>> e85f155e

    def train_dataloader(self):
        return DataLoader(
            dataset=self.train_ds,
            batch_size=self.batch_size,
            num_workers=os.cpu_count(),
            shuffle=True,
        )

    def val_dataloader(self):
        return DataLoader(
            dataset=self.val_ds,
            batch_size=self.batch_size,
            num_workers=os.cpu_count(),
            shuffle=False,
        )

    def test_dataloader(self):
        return DataLoader(
            dataset=self.test_ds,
            batch_size=self.batch_size,
            num_workers=os.cpu_count(),
            shuffle=False,
        )<|MERGE_RESOLUTION|>--- conflicted
+++ resolved
@@ -5,10 +5,6 @@
 from torch.utils.data import DataLoader, random_split
 from pytorch_lightning import LightningDataModule
 from transformers import PreTrainedTokenizerFast
-<<<<<<< HEAD
-=======
-
->>>>>>> e85f155e
 
 from .tokenizer import create_and_train_tokenizer
 from .preprocess import preprocess_data
@@ -53,11 +49,7 @@
         # Check if "doec.parquet" file exists
         if not os.path.exists(self.data_dir / "doec.parquet"):
             # Create parquet file
-<<<<<<< HEAD
-            data = preprocess_data(self.data_dir_raw)
-=======
             data = preprocess_data(self.data_dir_raw / "sgml-corpus")
->>>>>>> e85f155e
             data.to_parquet(self.data_dir / "doec.parquet")
 
         # Check if tokenizer is present
@@ -85,11 +77,7 @@
         )
         # Split dataset
         split = [0.8, 0.18, 0.02]
-<<<<<<< HEAD
-        self.train_ds, self.val_ds, self.test_ds = self.dataset.split(split)
-=======
         self.train_ds, self.val_ds, self.test_ds = random_split(self.dataset, split)
->>>>>>> e85f155e
 
     def train_dataloader(self):
         return DataLoader(
